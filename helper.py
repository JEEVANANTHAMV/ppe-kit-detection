--- conflicted
+++ resolved
@@ -97,10 +97,6 @@
                                              image,
                                              is_display_tracker,
                                              tracker,
-<<<<<<< HEAD
-                                             iou
-=======
->>>>>>> 8a4b3f6f
                                              )
 
                 else:
